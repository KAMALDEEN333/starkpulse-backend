--- conflicted
+++ resolved
@@ -1,8 +1,5 @@
-<<<<<<< HEAD
 import { User } from '../../auth/entities/user.entity';
-=======
-import { User } from 'src/auth/entities/user.entity';
->>>>>>> 7d9bafca
+
 import {
   Entity,
   PrimaryGeneratedColumn,
