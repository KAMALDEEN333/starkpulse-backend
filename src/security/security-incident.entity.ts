--- conflicted
+++ resolved
@@ -1,4 +1,3 @@
-<<<<<<< HEAD
 import {
   Entity,
   PrimaryGeneratedColumn,
@@ -9,6 +8,22 @@
   JoinColumn,
 } from "typeorm"
 import { SecurityEvent } from "./security-event.entity"
+
+export enum IncidentSeverity {
+  LOW = "low",
+  MEDIUM = "medium",
+  HIGH = "high",
+  CRITICAL = "critical",
+}
+
+export enum IncidentStatus {
+  OPEN = "open",
+  INVESTIGATING = "investigating",
+  CONTAINED = "contained",
+  RESOLVED = "resolved",
+  CLOSED = "closed",
+}
+
 export function IncidentSeverityScore(severity: IncidentSeverity): number {
   switch (severity) {
     case IncidentSeverity.CRITICAL:
@@ -22,20 +37,6 @@
     default:
       return 0
   }
-}
-export enum IncidentSeverity {
-  LOW = "low",
-  MEDIUM = "medium",
-  HIGH = "high",
-  CRITICAL = "critical",
-}
-
-export enum IncidentStatus {
-  OPEN = "open",
-  INVESTIGATING = "investigating",
-  CONTAINED = "contained",
-  RESOLVED = "resolved",
-  CLOSED = "closed",
 }
 
 @Entity("security_incidents")
@@ -92,87 +93,4 @@
 
   @UpdateDateColumn()
   updatedAt: Date
-}
-=======
-import {
-  Entity,
-  PrimaryGeneratedColumn,
-  Column,
-  CreateDateColumn,
-  UpdateDateColumn,
-  OneToMany,
-  JoinColumn,
-} from "typeorm"
-import { SecurityEvent } from "./security-event.entity"
-
-export enum IncidentSeverity {
-  LOW = "low",
-  MEDIUM = "medium",
-  HIGH = "high",
-  CRITICAL = "critical",
-}
-
-export enum IncidentStatus {
-  OPEN = "open",
-  INVESTIGATING = "investigating",
-  CONTAINED = "contained",
-  RESOLVED = "resolved",
-  CLOSED = "closed",
-}
-
-@Entity("security_incidents")
-export class SecurityIncident {
-  @PrimaryGeneratedColumn("uuid")
-  id: string
-
-  @Column({ type: "varchar", length: 255 })
-  title: string
-
-  @Column({ type: "text" })
-  description: string
-
-  @Column({
-    type: "enum",
-    enum: IncidentSeverity,
-  })
-  severity: IncidentSeverity
-
-  @Column({
-    type: "enum",
-    enum: IncidentStatus,
-    default: IncidentStatus.OPEN,
-  })
-  status: IncidentStatus
-
-  @Column({ type: "uuid", nullable: true })
-  assignedTo: string
-
-  @Column({ type: "jsonb", nullable: true })
-  affectedSystems: string[]
-
-  @Column({ type: "jsonb", nullable: true })
-  responseActions: string[]
-
-  @Column({ type: "timestamp", nullable: true })
-  detectedAt: Date
-
-  @Column({ type: "timestamp", nullable: true })
-  resolvedAt: Date
-
-  @Column({ type: "jsonb", nullable: true })
-  metadata: Record<string, any>
-
-  @OneToMany(
-    () => SecurityEvent,
-    (event) => event.correlationId,
-  )
-  @JoinColumn({ name: "correlationId", referencedColumnName: "id" })
-  relatedEvents: SecurityEvent[]
-
-  @CreateDateColumn()
-  createdAt: Date
-
-  @UpdateDateColumn()
-  updatedAt: Date
-}
->>>>>>> 07899781
+}