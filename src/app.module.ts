--- conflicted
+++ resolved
@@ -5,7 +5,6 @@
 import { AuthModule } from './auth/auth.module';
 import { BlockchainModule } from './blockchain/blockchain.module';
 import { RequestLoggerMiddleware } from './common/middleware/request-logger.middleware';
-import { EventEmitterModule } from '@nestjs/event-emitter';
 
 import { PreferencesModule } from './preferences/module/preferences.module';
 
@@ -20,6 +19,7 @@
 import { TransactionsModule } from './transactions/transactions.module';
 
 import { UsersModule } from './users/users.module';
+import { EventEmitterModule } from '@nestjs/event-emitter';
 
 @Module({
   imports: [
@@ -32,10 +32,6 @@
     DatabaseModule,
     HealthModule,
     AuthModule,
-<<<<<<< HEAD
-    BlockchainModule,
-    EventEmitterModule.forRoot(),
-=======
 
     PreferencesModule,
 
@@ -50,7 +46,8 @@
     TransactionsModule,
     UsersModule,
 
->>>>>>> 38dba44a
+    BlockchainModule,
+    EventEmitterModule.forRoot(),
     // Add other modules here as needed
   ],
 })
