import {
  IsString,
  IsNotEmpty,
  IsOptional,
  IsEnum,
  IsObject,
  IsUUID,
  IsUrl,
  IsDateString,
} from 'class-validator';
import { ApiProperty, ApiPropertyOptional } from '@nestjs/swagger';
import { NotificationType } from '../enums/notificationType.enum';
import { NotificationPriority } from '../enums/notificationPriority.enum';

export class CreateNotificationDto {
  @ApiProperty({
    description: 'The title of the notification',
    example: 'Transaction Confirmed',
  })
  @IsString()
  @IsNotEmpty()
  title: string;

  @ApiProperty({
    description: 'The content of the notification',
    example: 'Your transaction has been confirmed on the blockchain.',
  })
  @IsString()
  @IsNotEmpty()
  content: string;

  @ApiProperty({
    description: 'The user ID who will receive the notification',
    example: '123e4567-e89b-12d3-a456-426614174000',
  })
  @IsUUID()
  @IsNotEmpty()
  userId: string;

  @ApiPropertyOptional({
    description: 'The type of notification',
    enum: NotificationType,
    default: NotificationType.SYSTEM,
  })
  @IsEnum(NotificationType)
  @IsOptional()
  type?: NotificationType;

  @ApiPropertyOptional({
    description: 'The priority of the notification',
    enum: NotificationPriority,
    default: NotificationPriority.MEDIUM,
  })
  @IsEnum(NotificationPriority)
  @IsOptional()
  priority?: NotificationPriority;

  @ApiPropertyOptional({
    description: 'The channel to send the notification through',
<<<<<<< HEAD
    enum: ['in_app', 'email', 'push', 'sms'],
=======
    enum: ['in_app', 'email', 'push'],
>>>>>>> 7d9bafca
    default: 'in_app',
  })
  @IsString()
  @IsOptional()
<<<<<<< HEAD
  channel?: 'in_app' | 'email' | 'push' | 'sms';

  @ApiPropertyOptional({
    description: 'Which template to use (filename without extension)',
    example: 'transaction_confirmed',
  })
  @IsString()
  @IsOptional()
  templateKey?: string;
=======
  channel?: 'in_app' | 'email' | 'push';
>>>>>>> 7d9bafca

  @ApiPropertyOptional({
    description: 'Additional metadata for the notification',
    example: { transactionId: '0x123...', amount: '0.5 ETH' },
  })
  @IsObject()
  @IsOptional()
  metadata?: Record<string, any>;

  @ApiPropertyOptional({
    description: 'URL to navigate to when the notification is clicked',
    example: '/transactions/0x123...',
  })
  @IsUrl()
  @IsOptional()
  actionUrl?: string;

  @ApiPropertyOptional({
    description: 'URL to an image to display with the notification',
    example: 'https://example.com/images/transaction.png',
  })
  @IsUrl()
  @IsOptional()
  imageUrl?: string;

  @ApiPropertyOptional({
    description: 'When the notification should expire',
    example: '2023-12-31T23:59:59Z',
  })
  @IsDateString()
  @IsOptional()
  expiresAt?: string;
}<|MERGE_RESOLUTION|>--- conflicted
+++ resolved
@@ -57,29 +57,18 @@
 
   @ApiPropertyOptional({
     description: 'The channel to send the notification through',
-<<<<<<< HEAD
     enum: ['in_app', 'email', 'push', 'sms'],
-=======
-    enum: ['in_app', 'email', 'push'],
->>>>>>> 7d9bafca
     default: 'in_app',
   })
   @IsString()
   @IsOptional()
-<<<<<<< HEAD
   channel?: 'in_app' | 'email' | 'push' | 'sms';
 
   @ApiPropertyOptional({
     description: 'Which template to use (filename without extension)',
     example: 'transaction_confirmed',
   })
-  @IsString()
-  @IsOptional()
-  templateKey?: string;
-=======
-  channel?: 'in_app' | 'email' | 'push';
->>>>>>> 7d9bafca
-
+  
   @ApiPropertyOptional({
     description: 'Additional metadata for the notification',
     example: { transactionId: '0x123...', amount: '0.5 ETH' },
