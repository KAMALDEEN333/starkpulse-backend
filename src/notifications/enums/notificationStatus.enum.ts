--- conflicted
+++ resolved
@@ -1,14 +1,7 @@
 export enum NotificationStatus {
-<<<<<<< HEAD
   PENDING = 'PENDING',
   PROCESSING = 'PROCESSING',
   SENT = 'SENT',
   FAILED = 'FAILED',
   RETRYING = 'RETRYING',
-=======
-  PENDING = 'pending',
-  SENT = 'sent',
-  FAILED = 'failed',
-  RETRYING = 'retrying',
->>>>>>> 7d9bafca
 }