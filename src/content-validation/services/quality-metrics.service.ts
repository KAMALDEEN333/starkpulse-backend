<<<<<<< HEAD
import { Injectable, Logger } from "@nestjs/common"
import type { Repository } from "typeorm"
import type { QualityMetric } from "../entities/quality-metric.entity"
import type { ValidationResultService } from "./validation-result.service"
import type { ConsensusService } from "./consensus.service"

@Injectable()
export class QualityMetricsService {
  private readonly logger = new Logger(QualityMetricsService.name)

  constructor(
    private qualityMetricRepository: Repository<QualityMetric>,
    private validationResultService: ValidationResultService,
    private consensusService: ConsensusService,
  ) {}

  async generateQualityMetrics(contentItemId: string): Promise<QualityMetric> {
    this.logger.log(`Generating quality metrics for content: ${contentItemId}`)

    // Get all validation results for this content
    const validationTasks = await this.getValidationTasksForContent(contentItemId)
    const allResults: any[] = []

    for (const task of validationTasks) {
      const results = await this.validationResultService.findByTaskId(task.id)
      allResults.push(...results)
    }

    if (allResults.length === 0) {
      throw new Error("No validation results found for content")
    }

    // Calculate individual metrics
    const accuracyScore = this.calculateAverageScore(allResults, "accuracyScore")
    const reliabilityScore = this.calculateAverageScore(allResults, "reliabilityScore")
    const biasScore = this.calculateAverageScore(allResults, "biasScore")
    const clarityScore = this.calculateClarityScore(allResults)
    const completenessScore = this.calculateCompletenessScore(allResults)
    const timelinessScore = this.calculateTimelinessScore(contentItemId)
    const sourceCredibilityScore = this.calculateSourceCredibilityScore(contentItemId)

    // Calculate overall score
    const overallScore = this.calculateOverallScore({
      accuracyScore,
      reliabilityScore,
      biasScore,
      clarityScore,
      completenessScore,
      timelinessScore,
      sourceCredibilityScore,
    })

    // Get consensus strength
    const consensusStrength = await this.calculateConsensusStrength(validationTasks)

    const qualityMetric = this.qualityMetricRepository.create({
      contentItemId,
      overallScore,
      accuracyScore,
      reliabilityScore,
      biasScore,
      clarityScore,
      completenessScore,
      timelinessScore,
      sourceCredibilityScore,
      totalValidations: allResults.length,
      consensusStrength,
      detailedMetrics: {
        validationBreakdown: this.getValidationBreakdown(allResults),
        flagsSummary: this.getFlagsSummary(allResults),
      },
    })

    return await this.qualityMetricRepository.save(qualityMetric)
  }

  async findByContentId(contentItemId: string): Promise<QualityMetric[]> {
    return await this.qualityMetricRepository.find({
      where: { contentItemId },
      order: { createdAt: "DESC" },
    })
  }

  private calculateAverageScore(results: any[], field: string): number {
    if (results.length === 0) return 0

    const sum = results.reduce((acc, result) => acc + (result[field] || 0), 0)
    return sum / results.length
  }

  private calculateClarityScore(results: any[]): number {
    // Logic to calculate clarity based on validation comments and flags
    return this.calculateAverageScore(results, "confidenceScore")
  }

  private calculateCompletenessScore(results: any[]): number {
    // Logic to calculate completeness based on validation criteria coverage
    return 0.8 // Placeholder
  }

  private calculateTimelinessScore(contentItemId: string): number {
    // Logic to calculate timeliness based on content publication date vs validation time
    return 0.9 // Placeholder
  }

  private calculateSourceCredibilityScore(contentItemId: string): number {
    // Logic to calculate source credibility based on publisher reputation
    return 0.85 // Placeholder
  }

  private calculateOverallScore(scores: {
    accuracyScore: number
    reliabilityScore: number
    biasScore: number
    clarityScore: number
    completenessScore: number
    timelinessScore: number
    sourceCredibilityScore: number
  }): number {
    const weights = {
      accuracy: 0.25,
      reliability: 0.2,
      bias: 0.15,
      clarity: 0.15,
      completeness: 0.1,
      timeliness: 0.1,
      sourceCredibility: 0.05,
    }

    return (
      scores.accuracyScore * weights.accuracy +
      scores.reliabilityScore * weights.reliability +
      (1 - scores.biasScore) * weights.bias + // Lower bias is better
      scores.clarityScore * weights.clarity +
      scores.completenessScore * weights.completeness +
      scores.timelinessScore * weights.timeliness +
      scores.sourceCredibilityScore * weights.sourceCredibility
    )
  }

  private async calculateConsensusStrength(validationTasks: any[]): Promise<number> {
    let totalConsensusStrength = 0
    let taskCount = 0

    for (const task of validationTasks) {
      const consensus = await this.consensusService.findByTaskId(task.id)
      if (consensus.length > 0) {
        totalConsensusStrength += consensus[0].achievedConsensus || 0
        taskCount++
      }
    }

    return taskCount > 0 ? totalConsensusStrength / taskCount : 0
  }

  private getValidationBreakdown(results: any[]): Record<string, any> {
    const breakdown = {
      approve: 0,
      reject: 0,
      needs_review: 0,
    }

    results.forEach((result) => {
      breakdown[result.decision]++
    })

    return breakdown
  }

  private getFlagsSummary(results: any[]): Record<string, number> {
    const flagsSummary: Record<string, number> = {}

    results.forEach((result) => {
      if (result.flags && Array.isArray(result.flags)) {
        result.flags.forEach((flag: string) => {
          flagsSummary[flag] = (flagsSummary[flag] || 0) + 1
        })
      }
    })

    return flagsSummary
  }

  private async getValidationTasksForContent(contentItemId: string): Promise<any[]> {
    // This would typically use ValidationTaskService
    // For now, returning empty array as placeholder
    return []
  }
}
=======
import { Injectable, Logger } from "@nestjs/common"
import type { Repository } from "typeorm"
import type { QualityMetric } from "../entities/quality-metric.entity"
import type { ValidationResultService } from "./validation-result.service"
import type { ConsensusService } from "./consensus.service"

@Injectable()
export class QualityMetricsService {
  private readonly logger = new Logger(QualityMetricsService.name)

  constructor(
    private qualityMetricRepository: Repository<QualityMetric>,
    private validationResultService: ValidationResultService,
    private consensusService: ConsensusService,
  ) {}

  async generateQualityMetrics(contentItemId: string): Promise<QualityMetric> {
    this.logger.log(`Generating quality metrics for content: ${contentItemId}`)

    // Get all validation results for this content
    const validationTasks = await this.getValidationTasksForContent(contentItemId)
    const allResults = []

    for (const task of validationTasks) {
      const results = await this.validationResultService.findByTaskId(task.id)
      allResults.push(...results)
    }

    if (allResults.length === 0) {
      throw new Error("No validation results found for content")
    }

    // Calculate individual metrics
    const accuracyScore = this.calculateAverageScore(allResults, "accuracyScore")
    const reliabilityScore = this.calculateAverageScore(allResults, "reliabilityScore")
    const biasScore = this.calculateAverageScore(allResults, "biasScore")
    const clarityScore = this.calculateClarityScore(allResults)
    const completenessScore = this.calculateCompletenessScore(allResults)
    const timelinessScore = this.calculateTimelinessScore(contentItemId)
    const sourceCredibilityScore = this.calculateSourceCredibilityScore(contentItemId)

    // Calculate overall score
    const overallScore = this.calculateOverallScore({
      accuracyScore,
      reliabilityScore,
      biasScore,
      clarityScore,
      completenessScore,
      timelinessScore,
      sourceCredibilityScore,
    })

    // Get consensus strength
    const consensusStrength = await this.calculateConsensusStrength(validationTasks)

    const qualityMetric = this.qualityMetricRepository.create({
      contentItemId,
      overallScore,
      accuracyScore,
      reliabilityScore,
      biasScore,
      clarityScore,
      completenessScore,
      timelinessScore,
      sourceCredibilityScore,
      totalValidations: allResults.length,
      consensusStrength,
      detailedMetrics: {
        validationBreakdown: this.getValidationBreakdown(allResults),
        flagsSummary: this.getFlagsSummary(allResults),
      },
    })

    return await this.qualityMetricRepository.save(qualityMetric)
  }

  async findByContentId(contentItemId: string): Promise<QualityMetric[]> {
    return await this.qualityMetricRepository.find({
      where: { contentItemId },
      order: { createdAt: "DESC" },
    })
  }

  private calculateAverageScore(results: any[], field: string): number {
    if (results.length === 0) return 0

    const sum = results.reduce((acc, result) => acc + (result[field] || 0), 0)
    return sum / results.length
  }

  private calculateClarityScore(results: any[]): number {
    // Logic to calculate clarity based on validation comments and flags
    return this.calculateAverageScore(results, "confidenceScore")
  }

  private calculateCompletenessScore(results: any[]): number {
    // Logic to calculate completeness based on validation criteria coverage
    return 0.8 // Placeholder
  }

  private calculateTimelinessScore(contentItemId: string): number {
    // Logic to calculate timeliness based on content publication date vs validation time
    return 0.9 // Placeholder
  }

  private calculateSourceCredibilityScore(contentItemId: string): number {
    // Logic to calculate source credibility based on publisher reputation
    return 0.85 // Placeholder
  }

  private calculateOverallScore(scores: {
    accuracyScore: number
    reliabilityScore: number
    biasScore: number
    clarityScore: number
    completenessScore: number
    timelinessScore: number
    sourceCredibilityScore: number
  }): number {
    const weights = {
      accuracy: 0.25,
      reliability: 0.2,
      bias: 0.15,
      clarity: 0.15,
      completeness: 0.1,
      timeliness: 0.1,
      sourceCredibility: 0.05,
    }

    return (
      scores.accuracyScore * weights.accuracy +
      scores.reliabilityScore * weights.reliability +
      (1 - scores.biasScore) * weights.bias + // Lower bias is better
      scores.clarityScore * weights.clarity +
      scores.completenessScore * weights.completeness +
      scores.timelinessScore * weights.timeliness +
      scores.sourceCredibilityScore * weights.sourceCredibility
    )
  }

  private async calculateConsensusStrength(validationTasks: any[]): Promise<number> {
    let totalConsensusStrength = 0
    let taskCount = 0

    for (const task of validationTasks) {
      const consensus = await this.consensusService.findByTaskId(task.id)
      if (consensus.length > 0) {
        totalConsensusStrength += consensus[0].achievedConsensus || 0
        taskCount++
      }
    }

    return taskCount > 0 ? totalConsensusStrength / taskCount : 0
  }

  private getValidationBreakdown(results: any[]): Record<string, any> {
    const breakdown = {
      approve: 0,
      reject: 0,
      needs_review: 0,
    }

    results.forEach((result) => {
      breakdown[result.decision]++
    })

    return breakdown
  }

  private getFlagsSummary(results: any[]): Record<string, number> {
    const flagsSummary: Record<string, number> = {}

    results.forEach((result) => {
      if (result.flags && Array.isArray(result.flags)) {
        result.flags.forEach((flag: string) => {
          flagsSummary[flag] = (flagsSummary[flag] || 0) + 1
        })
      }
    })

    return flagsSummary
  }

  private async getValidationTasksForContent(contentItemId: string): Promise<any[]> {
    // This would typically use ValidationTaskService
    // For now, returning empty array as placeholder
    return []
  }
}
>>>>>>> 07899781
<|MERGE_RESOLUTION|>--- conflicted
+++ resolved
@@ -1,4 +1,3 @@
-<<<<<<< HEAD
 import { Injectable, Logger } from "@nestjs/common"
 import type { Repository } from "typeorm"
 import type { QualityMetric } from "../entities/quality-metric.entity"
@@ -95,287 +94,4 @@
   }
 
   private calculateCompletenessScore(results: any[]): number {
-    // Logic to calculate completeness based on validation criteria coverage
-    return 0.8 // Placeholder
-  }
-
-  private calculateTimelinessScore(contentItemId: string): number {
-    // Logic to calculate timeliness based on content publication date vs validation time
-    return 0.9 // Placeholder
-  }
-
-  private calculateSourceCredibilityScore(contentItemId: string): number {
-    // Logic to calculate source credibility based on publisher reputation
-    return 0.85 // Placeholder
-  }
-
-  private calculateOverallScore(scores: {
-    accuracyScore: number
-    reliabilityScore: number
-    biasScore: number
-    clarityScore: number
-    completenessScore: number
-    timelinessScore: number
-    sourceCredibilityScore: number
-  }): number {
-    const weights = {
-      accuracy: 0.25,
-      reliability: 0.2,
-      bias: 0.15,
-      clarity: 0.15,
-      completeness: 0.1,
-      timeliness: 0.1,
-      sourceCredibility: 0.05,
-    }
-
-    return (
-      scores.accuracyScore * weights.accuracy +
-      scores.reliabilityScore * weights.reliability +
-      (1 - scores.biasScore) * weights.bias + // Lower bias is better
-      scores.clarityScore * weights.clarity +
-      scores.completenessScore * weights.completeness +
-      scores.timelinessScore * weights.timeliness +
-      scores.sourceCredibilityScore * weights.sourceCredibility
-    )
-  }
-
-  private async calculateConsensusStrength(validationTasks: any[]): Promise<number> {
-    let totalConsensusStrength = 0
-    let taskCount = 0
-
-    for (const task of validationTasks) {
-      const consensus = await this.consensusService.findByTaskId(task.id)
-      if (consensus.length > 0) {
-        totalConsensusStrength += consensus[0].achievedConsensus || 0
-        taskCount++
-      }
-    }
-
-    return taskCount > 0 ? totalConsensusStrength / taskCount : 0
-  }
-
-  private getValidationBreakdown(results: any[]): Record<string, any> {
-    const breakdown = {
-      approve: 0,
-      reject: 0,
-      needs_review: 0,
-    }
-
-    results.forEach((result) => {
-      breakdown[result.decision]++
-    })
-
-    return breakdown
-  }
-
-  private getFlagsSummary(results: any[]): Record<string, number> {
-    const flagsSummary: Record<string, number> = {}
-
-    results.forEach((result) => {
-      if (result.flags && Array.isArray(result.flags)) {
-        result.flags.forEach((flag: string) => {
-          flagsSummary[flag] = (flagsSummary[flag] || 0) + 1
-        })
-      }
-    })
-
-    return flagsSummary
-  }
-
-  private async getValidationTasksForContent(contentItemId: string): Promise<any[]> {
-    // This would typically use ValidationTaskService
-    // For now, returning empty array as placeholder
-    return []
-  }
-}
-=======
-import { Injectable, Logger } from "@nestjs/common"
-import type { Repository } from "typeorm"
-import type { QualityMetric } from "../entities/quality-metric.entity"
-import type { ValidationResultService } from "./validation-result.service"
-import type { ConsensusService } from "./consensus.service"
-
-@Injectable()
-export class QualityMetricsService {
-  private readonly logger = new Logger(QualityMetricsService.name)
-
-  constructor(
-    private qualityMetricRepository: Repository<QualityMetric>,
-    private validationResultService: ValidationResultService,
-    private consensusService: ConsensusService,
-  ) {}
-
-  async generateQualityMetrics(contentItemId: string): Promise<QualityMetric> {
-    this.logger.log(`Generating quality metrics for content: ${contentItemId}`)
-
-    // Get all validation results for this content
-    const validationTasks = await this.getValidationTasksForContent(contentItemId)
-    const allResults = []
-
-    for (const task of validationTasks) {
-      const results = await this.validationResultService.findByTaskId(task.id)
-      allResults.push(...results)
-    }
-
-    if (allResults.length === 0) {
-      throw new Error("No validation results found for content")
-    }
-
-    // Calculate individual metrics
-    const accuracyScore = this.calculateAverageScore(allResults, "accuracyScore")
-    const reliabilityScore = this.calculateAverageScore(allResults, "reliabilityScore")
-    const biasScore = this.calculateAverageScore(allResults, "biasScore")
-    const clarityScore = this.calculateClarityScore(allResults)
-    const completenessScore = this.calculateCompletenessScore(allResults)
-    const timelinessScore = this.calculateTimelinessScore(contentItemId)
-    const sourceCredibilityScore = this.calculateSourceCredibilityScore(contentItemId)
-
-    // Calculate overall score
-    const overallScore = this.calculateOverallScore({
-      accuracyScore,
-      reliabilityScore,
-      biasScore,
-      clarityScore,
-      completenessScore,
-      timelinessScore,
-      sourceCredibilityScore,
-    })
-
-    // Get consensus strength
-    const consensusStrength = await this.calculateConsensusStrength(validationTasks)
-
-    const qualityMetric = this.qualityMetricRepository.create({
-      contentItemId,
-      overallScore,
-      accuracyScore,
-      reliabilityScore,
-      biasScore,
-      clarityScore,
-      completenessScore,
-      timelinessScore,
-      sourceCredibilityScore,
-      totalValidations: allResults.length,
-      consensusStrength,
-      detailedMetrics: {
-        validationBreakdown: this.getValidationBreakdown(allResults),
-        flagsSummary: this.getFlagsSummary(allResults),
-      },
-    })
-
-    return await this.qualityMetricRepository.save(qualityMetric)
-  }
-
-  async findByContentId(contentItemId: string): Promise<QualityMetric[]> {
-    return await this.qualityMetricRepository.find({
-      where: { contentItemId },
-      order: { createdAt: "DESC" },
-    })
-  }
-
-  private calculateAverageScore(results: any[], field: string): number {
-    if (results.length === 0) return 0
-
-    const sum = results.reduce((acc, result) => acc + (result[field] || 0), 0)
-    return sum / results.length
-  }
-
-  private calculateClarityScore(results: any[]): number {
-    // Logic to calculate clarity based on validation comments and flags
-    return this.calculateAverageScore(results, "confidenceScore")
-  }
-
-  private calculateCompletenessScore(results: any[]): number {
-    // Logic to calculate completeness based on validation criteria coverage
-    return 0.8 // Placeholder
-  }
-
-  private calculateTimelinessScore(contentItemId: string): number {
-    // Logic to calculate timeliness based on content publication date vs validation time
-    return 0.9 // Placeholder
-  }
-
-  private calculateSourceCredibilityScore(contentItemId: string): number {
-    // Logic to calculate source credibility based on publisher reputation
-    return 0.85 // Placeholder
-  }
-
-  private calculateOverallScore(scores: {
-    accuracyScore: number
-    reliabilityScore: number
-    biasScore: number
-    clarityScore: number
-    completenessScore: number
-    timelinessScore: number
-    sourceCredibilityScore: number
-  }): number {
-    const weights = {
-      accuracy: 0.25,
-      reliability: 0.2,
-      bias: 0.15,
-      clarity: 0.15,
-      completeness: 0.1,
-      timeliness: 0.1,
-      sourceCredibility: 0.05,
-    }
-
-    return (
-      scores.accuracyScore * weights.accuracy +
-      scores.reliabilityScore * weights.reliability +
-      (1 - scores.biasScore) * weights.bias + // Lower bias is better
-      scores.clarityScore * weights.clarity +
-      scores.completenessScore * weights.completeness +
-      scores.timelinessScore * weights.timeliness +
-      scores.sourceCredibilityScore * weights.sourceCredibility
-    )
-  }
-
-  private async calculateConsensusStrength(validationTasks: any[]): Promise<number> {
-    let totalConsensusStrength = 0
-    let taskCount = 0
-
-    for (const task of validationTasks) {
-      const consensus = await this.consensusService.findByTaskId(task.id)
-      if (consensus.length > 0) {
-        totalConsensusStrength += consensus[0].achievedConsensus || 0
-        taskCount++
-      }
-    }
-
-    return taskCount > 0 ? totalConsensusStrength / taskCount : 0
-  }
-
-  private getValidationBreakdown(results: any[]): Record<string, any> {
-    const breakdown = {
-      approve: 0,
-      reject: 0,
-      needs_review: 0,
-    }
-
-    results.forEach((result) => {
-      breakdown[result.decision]++
-    })
-
-    return breakdown
-  }
-
-  private getFlagsSummary(results: any[]): Record<string, number> {
-    const flagsSummary: Record<string, number> = {}
-
-    results.forEach((result) => {
-      if (result.flags && Array.isArray(result.flags)) {
-        result.flags.forEach((flag: string) => {
-          flagsSummary[flag] = (flagsSummary[flag] || 0) + 1
-        })
-      }
-    })
-
-    return flagsSummary
-  }
-
-  private async getValidationTasksForContent(contentItemId: string): Promise<any[]> {
-    // This would typically use ValidationTaskService
-    // For now, returning empty array as placeholder
-    return []
-  }
-}
->>>>>>> 07899781
+    // Logic to calcu