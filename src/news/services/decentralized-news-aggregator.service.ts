--- conflicted
+++ resolved
@@ -1,1763 +1,74 @@
-<<<<<<< HEAD
 import { Injectable, Logger } from '@nestjs/common';
-import { HttpService } from '@nestjs/axios';
-import { InjectRepository } from '@nestjs/typeorm';
-import { Repository } from 'typeorm';
-import { firstValueFrom } from 'rxjs';
-import { EventEmitter2 } from '@nestjs/event-emitter';
-import { DecentralizedSource } from '../entities/decentralized-source.entity';
-import { NewsArticle } from '../entities/news-article.entity';
-import { ContentVerification } from '../entities/content-verification.entity';
-import {
-  DecentralizedSourceDto,
-  SourceVerificationDto,
-} from '../dto/decentralized-source.dto';
-import { BlockchainService } from 'src/blockchain/blockchain.service';
-import { RedisService } from 'src/common/module/redis/redis.service';
-
-export interface AggregationMetrics {
-  totalSources: number;
-  activeSources: number;
-  articlesProcessed: number;
-  verificationsPending: number;
-  averageReliabilityScore: number;
-  processingRate: number;
-}
-
-export interface NewsSourceConfig {
-  name: string;
-  url: string;
-  type: 'RSS' | 'API' | 'BLOCKCHAIN' | 'IPFS' | 'SOCIAL';
-  apiKey?: string;
-  headers?: Record<string, string>;
-  rateLimit?: number;
-  priority: number;
-  categories: string[];
-}
-
-export interface AggregationMetrics {
-  totalSources: number;
-  activeSources: number;
-  articlesProcessed: number;
-  verificationsPending: number;
-  averageReliabilityScore: number;
-  processingRate: number;
-}
-
-export interface NewsSourceConfig {
-  name: string;
-  url: string;
-  type: 'RSS' | 'API' | 'BLOCKCHAIN' | 'IPFS' | 'SOCIAL';
-  apiKey?: string;
-  headers?: Record<string, string>;
-  rateLimit?: number;
-  priority: number;
-  categories: string[];
-}
+import { KeyManagementService } from './key-management.service';
+import { createCipheriv, createDecipheriv } from 'crypto';
 
 @Injectable()
-export class DecentralizedNewsAggregatorService {
-  private readonly logger = new Logger(DecentralizedNewsAggregatorService.name);
-  private readonly processingQueue = new Map<string, Promise<any>>();
-  private readonly sourceConfigs: Map<string, NewsSourceConfig> = new Map();
-  private readonly processedArticleHashes = new Set<string>();
+export class EncryptionService {
+  private readonly logger = new Logger(EncryptionService.name);
 
-  constructor(
-    @InjectRepository(DecentralizedSource)
-    private readonly sourceRepo: Repository<DecentralizedSource>,
-    @InjectRepository(NewsArticle)
-    private readonly articleRepo: Repository<NewsArticle>,
-    @InjectRepository(ContentVerification)
-    private readonly verificationRepo: Repository<ContentVerification>,
-    private readonly httpService: HttpService,
-    private readonly blockchainService: BlockchainService,
-    private readonly redisService: RedisService,
-    private readonly eventEmitter: EventEmitter2,
-  ) {
-    this.initializeDefaultSources();
-  }
+  constructor(private readonly keyManagementService: KeyManagementService) {}
 
-  private initializeDefaultSources(): void {
-    const defaultSources: NewsSourceConfig[] = [
-      // Traditional Crypto News
-      {
-        name: 'CoinDesk',
-        url: 'https://feeds.coindesk.com/coindesk/rss',
-        type: 'RSS',
-        priority: 9,
-        categories: ['crypto', 'finance', 'technology'],
-        rateLimit: 100,
-      },
-      {
-        name: 'Cointelegraph',
-        url: 'https://cointelegraph.com/rss',
-        type: 'RSS',
-        priority: 9,
-        categories: ['crypto', 'blockchain', 'technology'],
-        rateLimit: 100,
-      },
-      {
-        name: 'The Block',
-        url: 'https://www.theblockcrypto.com/rss.xml',
-        type: 'RSS',
-        priority: 8,
-        categories: ['crypto', 'defi', 'analysis'],
-        rateLimit: 80,
-      },
-      // Decentralized Sources
-      {
-        name: 'Mirror Protocol',
-        url: 'https://mirror.xyz/api/feed',
-        type: 'API',
-        priority: 7,
-        categories: ['crypto', 'defi', 'web3'],
-        rateLimit: 60,
-      },
-      {
-        name: 'Lens Protocol',
-        url: 'https://api.lens.dev/posts',
-        type: 'API',
-        priority: 6,
-        categories: ['social', 'web3', 'community'],
-        rateLimit: 120,
-      },
-      // Blockchain-based Sources
-      {
-        name: 'StarkNet Events',
-        url: 'starknet://events/news',
-        type: 'BLOCKCHAIN',
-        priority: 8,
-        categories: ['starknet', 'ethereum', 'l2'],
-        rateLimit: 50,
-      },
-      // IPFS Sources
-      {
-        name: 'IPFS News Archive',
-        url: 'ipfs://QmNewsHash',
-        type: 'IPFS',
-        priority: 5,
-        categories: ['decentralized', 'archive'],
-        rateLimit: 30,
-      },
-      // Social Media
-      {
-        name: 'Crypto Twitter',
-        url: 'https://api.twitter.com/2/tweets/search/recent',
-        type: 'SOCIAL',
-        priority: 6,
-        categories: ['social', 'sentiment', 'trending'],
-        rateLimit: 300,
-      },
-    ];
+  // Encrypts a string using the current key and IV from KeyManagementService
+  encrypt(text: string): string {
+    try {
+      const key = this.keyManagementService.getCurrentKey();
+      const iv = this.keyManagementService.getCurrentIv();
+      const algorithm = this.keyManagementService.getAlgorithm();
 
-    defaultSources.forEach((source) => {
-      this.sourceConfigs.set(source.name, source);
-    });
-  }
+      const cipher = createCipheriv(algorithm, key, iv);
+      let encrypted = cipher.update(text, 'utf8', 'hex');
+      encrypted += cipher.final('hex');
 
-  async aggregateFromAllSources(): Promise<NewsArticle[]> {
-    const startTime = Date.now();
-    this.logger.log('Starting decentralized news aggregation from all sources');
+      let authTag: Buffer | null = null;
+      if (algorithm.toLowerCase().includes('gcm') && 'getAuthTag' in cipher) {
+        authTag = (cipher as any).getAuthTag();
+      }
 
-    try {
-      const sources = await this.getActiveSources();
-      const aggregationPromises = sources.map((source) =>
-        this.aggregateFromSource(source).catch((error) => {
-          this.logger.error(
-            `Failed to aggregate from ${source.name}: ${error.message}`,
-          );
-          return [];
-        }),
-      );
-
-      const results = await Promise.all(aggregationPromises);
-      const allArticles = results.flat();
-
-      // Remove duplicates and process articles
-      const uniqueArticles = await this.deduplicateArticles(allArticles);
-      const processedArticles = await this.processArticles(uniqueArticles);
-
-      const processingTime = Date.now() - startTime;
-
-      await this.updateAggregationMetrics({
-        totalSources: sources.length,
-        activeSources: sources.filter(
-          (s) =>
-            s.lastVerified &&
-            s.lastVerified > new Date(Date.now() - 24 * 60 * 60 * 1000),
-        ).length,
-        articlesProcessed: processedArticles.length,
-        verificationsPending: await this.getPendingVerifications(),
-        averageReliabilityScore: this.calculateAverageReliability(sources),
-        processingRate: processedArticles.length / (processingTime / 1000),
-      });
-
-      this.eventEmitter.emit('news.aggregation.completed', {
-        articlesCount: processedArticles.length,
-        sourcesCount: sources.length,
-        processingTime,
-      });
-
-      this.logger.log(
-        `Aggregation completed: ${processedArticles.length} articles from ${sources.length} sources in ${processingTime}ms`,
-      );
-
-      return processedArticles;
+      // Return IV, encrypted data, and authTag for decryption
+      return `${iv.toString('hex')}:${encrypted}:${authTag ? authTag.toString('hex') : ''}`;
     } catch (error) {
-      this.logger.error(`News aggregation failed: ${error.message}`);
-      throw error;
+      this.logger.error(`Encryption failed: ${error.message}`, error.stack);
+      throw new Error('Failed to encrypt data.');
     }
   }
 
-  async aggregateFromSource(
-    source: DecentralizedSource,
-  ): Promise<NewsArticle[]> {
-    const cacheKey = `news:source:${source.id}:${Math.floor(Date.now() / (5 * 60 * 1000))}`;
-    const cached = await this.redisService.get(cacheKey);
-
-    if (cached) {
-      return JSON.parse(cached);
-    }
-
+  // Decrypts an encrypted string
+  decrypt(encryptedText: string): string {
     try {
-      let articles: NewsArticle[] = [];
-
-      switch (source.type) {
-        case 'RSS':
-          articles = await this.aggregateFromRSS(source);
-          break;
-        case 'API':
-          articles = await this.aggregateFromAPI(source);
-          break;
-        case 'BLOCKCHAIN':
-          articles = await this.aggregateFromBlockchain(source);
-          break;
-        case 'IPFS':
-          articles = await this.aggregateFromIPFS(source);
-          break;
-        case 'SOCIAL':
-          articles = await this.aggregateFromSocial(source);
-          break;
-        default:
-          this.logger.warn(`Unknown source type: ${source.type}`);
+      const parts = encryptedText.split(':');
+      if (parts.length !== 3) {
+        throw new Error('Invalid encrypted data format.');
       }
 
-      // Cache results for 5 minutes
-      await this.redisService.set(cacheKey, JSON.stringify(articles), 300);
+      const iv = Buffer.from(parts[0], 'hex');
+      const encrypted = parts[1];
+      const authTagHex = parts[2];
+      const authTag = authTagHex ? Buffer.from(authTagHex, 'hex') : null;
 
-      // Update source metrics
-      await this.updateSourceMetrics(source, articles.length);
+      const key = this.keyManagementService.getCurrentKey();
+      const algorithm = this.keyManagementService.getAlgorithm();
 
-      return articles;
+      const decipher = createDecipheriv(algorithm, key, iv);
+      if (algorithm.toLowerCase().includes('gcm') && authTag) {
+        (decipher as any).setAuthTag(authTag);
+      }
+
+      let decrypted = decipher.update(encrypted, 'hex', 'utf8');
+      decrypted += decipher.final('utf8');
+      return decrypted;
     } catch (error) {
-      this.logger.error(
-        `Failed to aggregate from source ${source.name}: ${error.message}`,
-      );
-      await this.markSourceError(source, error.message);
-      return [];
+      this.logger.error(`Decryption failed: ${error.message}`, error.stack);
+      throw new Error('Failed to decrypt data. Key mismatch or corrupted data.');
     }
   }
 
-  private async aggregateFromRSS(
-    source: DecentralizedSource,
-  ): Promise<NewsArticle[]> {
-    try {
-      const response = await firstValueFrom(
-        this.httpService.get(source.url, {
-          timeout: 10000,
-          headers: {
-            'User-Agent': 'StarkPulse-NewsAggregator/1.0',
-          },
-        }),
-      );
-
-      const articles = await this.parseRSSContent(response.data, source);
-      return articles;
-    } catch (error) {
-      throw new Error(`RSS aggregation failed: ${error.message}`);
-    }
+  async encryptFileContent(content: string): Promise<string> {
+    this.logger.log('Simulating file content encryption...');
+    return this.encrypt(content);
   }
 
-  private async aggregateFromAPI(
-    source: DecentralizedSource,
-  ): Promise<NewsArticle[]> {
-    try {
-      const config = this.sourceConfigs.get(source.name);
-      const headers = {
-        'User-Agent': 'StarkPulse-NewsAggregator/1.0',
-        ...config?.headers,
-      };
-
-      if (config?.apiKey) {
-        headers['Authorization'] = `Bearer ${config.apiKey}`;
-      }
-
-      const response = await firstValueFrom(
-        this.httpService.get(source.url, {
-          timeout: 15000,
-          headers,
-        }),
-      );
-
-      return this.parseAPIResponse(response.data, source);
-    } catch (error) {
-      throw new Error(`API aggregation failed: ${error.message}`);
-    }
+  async decryptFileContent(encryptedContent: string): Promise<string> {
+    this.logger.log('Simulating file content decryption...');
+    return this.decrypt(encryptedContent);
   }
-
-  private async aggregateFromBlockchain(
-    source: DecentralizedSource,
-  ): Promise<NewsArticle[]> {
-    try {
-      // Extract contract address and event type from blockchain URL
-      const urlParts = source.url.replace('starknet://', '').split('/');
-      const contractAddress = urlParts[0];
-      const eventType = urlParts[1] || 'NewsPublished';
-
-      const events = await this.blockchainService.getEvents(0); // Get recent events
-      const newsEvents = events.filter(
-        (event) =>
-          event.contractAddress === contractAddress &&
-          event.eventName === eventType,
-      );
-
-      const articles: NewsArticle[] = [];
-      for (const event of newsEvents) {
-        const article = await this.parseBlockchainEvent(event, source);
-        if (article) {
-          articles.push(article);
-        }
-      }
-
-      return articles;
-    } catch (error) {
-      throw new Error(`Blockchain aggregation failed: ${error.message}`);
-    }
-  }
-
-  private async aggregateFromIPFS(
-    source: DecentralizedSource,
-  ): Promise<NewsArticle[]> {
-    try {
-      // Extract IPFS hash from URL
-      const ipfsHash = source.url.replace('ipfs://', '');
-      const ipfsUrl = `https://ipfs.io/ipfs/${ipfsHash}`;
-
-      const response = await firstValueFrom(
-        this.httpService.get(ipfsUrl, {
-          timeout: 20000,
-        }),
-      );
-
-      return this.parseIPFSContent(response.data, source);
-    } catch (error) {
-      throw new Error(`IPFS aggregation failed: ${error.message}`);
-    }
-  }
-
-  private async aggregateFromSocial(
-    source: DecentralizedSource,
-  ): Promise<NewsArticle[]> {
-    try {
-      const config = this.sourceConfigs.get(source.name);
-      if (!config?.apiKey) {
-        throw new Error('API key required for social media sources');
-      }
-
-      // Implement Twitter/social media specific logic
-      const query = this.buildSocialMediaQuery(source.categories || []);
-      const response = await firstValueFrom(
-        this.httpService.get(source.url, {
-          timeout: 10000,
-          headers: {
-            Authorization: `Bearer ${config.apiKey}`,
-          },
-          params: {
-            query,
-            max_results: 100,
-            'tweet.fields': 'created_at,public_metrics,context_annotations',
-          },
-        }),
-      );
-
-      return this.parseSocialMediaResponse(response.data, source);
-    } catch (error) {
-      throw new Error(`Social media aggregation failed: ${error.message}`);
-    }
-  }
-
-  private async parseRSSContent(
-    rssData: string,
-    source: DecentralizedSource,
-  ): Promise<NewsArticle[]> {
-    // Simplified RSS parsing - in production, use a proper RSS parser
-    const articles: NewsArticle[] = [];
-
-    // This is a simplified implementation - would use xml2js or similar
-    const itemMatches = rssData.match(/<item>(.*?)<\/item>/gs) || [];
-
-    for (const itemMatch of itemMatches.slice(0, 20)) {
-      // Limit to 20 articles
-      try {
-        const title = this.extractTagContent(itemMatch, 'title');
-        const description = this.extractTagContent(itemMatch, 'description');
-        const link = this.extractTagContent(itemMatch, 'link');
-        const pubDate = this.extractTagContent(itemMatch, 'pubDate');
-
-        if (title && description && link) {
-          const article = this.createNewsArticle({
-            title: this.cleanHtml(title),
-            content: this.cleanHtml(description),
-            url: link,
-            source: source.name,
-            publishedAt: pubDate ? new Date(pubDate) : new Date(),
-            categories: source.categories || ['general'],
-          });
-
-          articles.push(article);
-        }
-      } catch (error) {
-        this.logger.warn(`Failed to parse RSS item: ${error.message}`);
-      }
-    }
-
-    return articles;
-  }
-
-  private async parseAPIResponse(
-    data: any,
-    source: DecentralizedSource,
-  ): Promise<NewsArticle[]> {
-    const articles: NewsArticle[] = [];
-
-    // Handle different API response formats
-    let items = data.articles || data.posts || data.data || data.items || [];
-    if (!Array.isArray(items)) {
-      items = [data];
-    }
-
-    for (const item of items.slice(0, 50)) {
-      // Limit to 50 articles
-      try {
-        const article = this.createNewsArticle({
-          title: item.title || item.name || item.subject || 'Untitled',
-          content:
-            item.description || item.content || item.body || item.text || '',
-          url:
-            item.url ||
-            item.link ||
-            item.permalink ||
-            `${source.url}/${item.id}`,
-          source: source.name,
-          author: item.author?.name || item.author || item.creator || 'Unknown',
-          publishedAt:
-            item.published_at || item.created_at || item.date || new Date(),
-          imageUrl: item.image || item.featured_image || item.thumbnail,
-          categories: source.categories || ['general'],
-        });
-
-        articles.push(article);
-      } catch (error) {
-        this.logger.warn(`Failed to parse API item: ${error.message}`);
-      }
-    }
-
-    return articles;
-  }
-
-  private async parseBlockchainEvent(
-    event: any,
-    source: DecentralizedSource,
-  ): Promise<NewsArticle | null> {
-    try {
-      // Parse blockchain event data for news content
-      const eventData = event.returnValues || event.data || {};
-
-      return this.createNewsArticle({
-        title: eventData.title || `Blockchain News Event #${event.blockNumber}`,
-        content:
-          eventData.content ||
-          eventData.description ||
-          'Blockchain-verified news content',
-        url: `https://starkscan.co/tx/${event.transactionHash}`,
-        source: source.name,
-        author: eventData.author || 'Blockchain',
-        publishedAt: new Date(event.timestamp * 1000),
-        categories: source.categories || ['blockchain'],
-        metadata: {
-          blockNumber: event.blockNumber,
-          transactionHash: event.transactionHash,
-          verified: true,
-        },
-      });
-    } catch (error) {
-      this.logger.warn(`Failed to parse blockchain event: ${error.message}`);
-      return null;
-    }
-  }
-
-  private async parseIPFSContent(
-    data: any,
-    source: DecentralizedSource,
-  ): Promise<NewsArticle[]> {
-    const articles: NewsArticle[] = [];
-
-    try {
-      const content = typeof data === 'string' ? JSON.parse(data) : data;
-      const items = Array.isArray(content) ? content : [content];
-
-      for (const item of items.slice(0, 30)) {
-        // Limit to 30 articles
-        const article = this.createNewsArticle({
-          title: item.title || 'IPFS News Item',
-          content: item.content || item.description || '',
-          url: item.url || `${source.url}#${item.id}`,
-          source: source.name,
-          author: item.author || 'IPFS',
-          publishedAt: item.timestamp ? new Date(item.timestamp) : new Date(),
-          categories: source.categories || ['decentralized'],
-          metadata: {
-            ipfsHash: source.url.replace('ipfs://', ''),
-            decentralized: true,
-          },
-        });
-
-        articles.push(article);
-      }
-    } catch (error) {
-      this.logger.warn(`Failed to parse IPFS content: ${error.message}`);
-    }
-
-    return articles;
-  }
-
-  private async parseSocialMediaResponse(
-    data: any,
-    source: DecentralizedSource,
-  ): Promise<NewsArticle[]> {
-    const articles: NewsArticle[] = [];
-    const tweets = data.data || [];
-
-    for (const tweet of tweets.slice(0, 50)) {
-      // Limit to 50 tweets
-      try {
-        const article = this.createNewsArticle({
-          title: `Social Media Post: ${tweet.text.substring(0, 100)}...`,
-          content: tweet.text,
-          url: `https://twitter.com/user/status/${tweet.id}`,
-          source: source.name,
-          author: tweet.author_id || 'Social Media User',
-          publishedAt: new Date(tweet.created_at),
-          categories: source.categories || ['social'],
-          metadata: {
-            engagement: tweet.public_metrics,
-            social: true,
-            platform: 'twitter',
-          },
-        });
-
-        articles.push(article);
-      } catch (error) {
-        this.logger.warn(`Failed to parse social media item: ${error.message}`);
-      }
-    }
-
-    return articles;
-  }
-
-  private createNewsArticle(data: Partial<NewsArticle>): NewsArticle {
-    const article = new NewsArticle();
-
-    article.id = this.generateArticleId(data.url!, data.title!);
-    article.title = data.title!;
-    article.content = data.content!;
-    article.url = data.url!;
-    article.source = data.source!;
-    article.author = data.author || 'Unknown';
-    article.publishedAt = data.publishedAt || new Date();
-    article.imageUrl = data.imageUrl;
-    article.category = Array.isArray(data.categories)
-      ? data.categories[0]
-      : 'general';
-    article.tags = data.categories || [];
-    article.metadata = data.metadata || {};
-    article.language = 'en';
-
-    return article;
-  }
-
-  private async deduplicateArticles(
-    articles: NewsArticle[],
-  ): Promise<NewsArticle[]> {
-    const seen = new Set<string>();
-    const unique: NewsArticle[] = [];
-
-    for (const article of articles) {
-      const hash = this.generateContentHash(article);
-
-      if (!seen.has(hash) && !this.processedArticleHashes.has(hash)) {
-        seen.add(hash);
-        this.processedArticleHashes.add(hash);
-        unique.push(article);
-      }
-    }
-
-    // Clean up old hashes to prevent memory bloat
-    if (this.processedArticleHashes.size > 10000) {
-      const hashArray = Array.from(this.processedArticleHashes);
-      this.processedArticleHashes.clear();
-      hashArray
-        .slice(-5000)
-        .forEach((hash) => this.processedArticleHashes.add(hash));
-    }
-
-    return unique;
-  }
-
-  private async processArticles(
-    articles: NewsArticle[],
-  ): Promise<NewsArticle[]> {
-    // This would integrate with sentiment analysis, categorization, etc.
-    return articles;
-  }
-
-  private async getActiveSources(): Promise<DecentralizedSource[]> {
-    return this.sourceRepo.find({
-      where: { isActive: true },
-      order: { priority: 'DESC' },
-    });
-  }
-
-  private generateArticleId(url: string, title: string): string {
-    const hash = require('crypto').createHash('md5');
-    hash.update(url + title);
-    return hash.digest('hex');
-  }
-
-  private generateContentHash(article: NewsArticle): string {
-    const hash = require('crypto').createHash('md5');
-    hash.update(article.title + article.content.substring(0, 500));
-    return hash.digest('hex');
-  }
-
-  private extractTagContent(xml: string, tag: string): string {
-    const regex = new RegExp(`<${tag}[^>]*>(.*?)</${tag}>`, 'is');
-    const match = xml.match(regex);
-    return match ? match[1].trim() : '';
-  }
-
-  private cleanHtml(html: string): string {
-    return html.replace(/<[^>]*>/g, '').trim();
-  }
-
-  private buildSocialMediaQuery(categories: string[]): string {
-    const keywords = [
-      'crypto',
-      'blockchain',
-      'DeFi',
-      'Web3',
-      'StarkNet',
-      'Ethereum',
-      ...categories,
-    ];
-    return keywords.map((k) => `"${k}"`).join(' OR ');
-  }
-
-  private async updateSourceMetrics(
-    source: DecentralizedSource,
-    articleCount: number,
-  ): Promise<void> {
-    source.lastFetched = new Date();
-    source.articleCount = (source.articleCount || 0) + articleCount;
-    await this.sourceRepo.save(source);
-  }
-
-  private async markSourceError(
-    source: DecentralizedSource,
-    error: string,
-  ): Promise<void> {
-    source.lastError = error;
-    source.errorCount = (source.errorCount || 0) + 1;
-    source.lastFetched = new Date();
-    await this.sourceRepo.save(source);
-  }
-
-  private async updateAggregationMetrics(
-    metrics: AggregationMetrics,
-  ): Promise<void> {
-    await this.redisService.set(
-      'news:aggregation:metrics',
-      JSON.stringify(metrics),
-      3600,
-    );
-  }
-
-  private async getPendingVerifications(): Promise<number> {
-    return this.verificationRepo.count({
-      where: { status: 'PENDING' },
-    });
-  }
-
-  private calculateAverageReliability(sources: DecentralizedSource[]): number {
-    if (sources.length === 0) return 0;
-    const total = sources.reduce(
-      (sum, source) => sum + (source.reliabilityScore || 0),
-      0,
-    );
-    return total / sources.length;
-  }
-
-  async getAggregationMetrics(): Promise<AggregationMetrics> {
-    const cached = await this.redisService.get('news:aggregation:metrics');
-    if (cached) {
-      return JSON.parse(cached);
-    }
-
-    // Return default metrics if no cached data
-    return {
-      totalSources: 0,
-      activeSources: 0,
-      articlesProcessed: 0,
-      verificationsPending: 0,
-      averageReliabilityScore: 0,
-      processingRate: 0,
-    };
-  }
-
-  async addDecentralizedSource(
-    sourceDto: DecentralizedSourceDto,
-  ): Promise<DecentralizedSource> {
-    const source = this.sourceRepo.create({
-      ...sourceDto,
-      isActive: true,
-      createdAt: new Date(),
-      updatedAt: new Date(),
-    });
-
-    const savedSource = await this.sourceRepo.save(source);
-
-    // Add to source configs for processing
-    this.sourceConfigs.set(savedSource.name, {
-      name: savedSource.name,
-      url: savedSource.url,
-      type: savedSource.type,
-      priority: 5, // Default priority
-      categories: savedSource.categories || ['general'],
-    });
-
-    this.eventEmitter.emit('news.source.added', savedSource);
-
-    return savedSource;
-  }
-
-  async verifySource(sourceId: string): Promise<SourceVerificationDto> {
-    const source = await this.sourceRepo.findOne({ where: { id: sourceId } });
-    if (!source) {
-      throw new Error(`Source not found: ${sourceId}`);
-    }
-
-    try {
-      // Perform verification based on source type
-      let verificationScore = 0;
-      let status: 'VERIFIED' | 'PENDING' | 'FAILED' | 'FLAGGED' = 'PENDING';
-
-      switch (source.type) {
-        case 'RSS':
-        case 'API':
-          verificationScore = await this.verifyHttpSource(source);
-          break;
-        case 'BLOCKCHAIN':
-          verificationScore = await this.verifyBlockchainSource(source);
-          break;
-        case 'IPFS':
-          verificationScore = await this.verifyIPFSSource(source);
-          break;
-        case 'SOCIAL':
-          verificationScore = await this.verifySocialSource(source);
-          break;
-      }
-
-      if (verificationScore >= 0.8) status = 'VERIFIED';
-      else if (verificationScore >= 0.5) status = 'PENDING';
-      else if (verificationScore < 0.3) status = 'FLAGGED';
-      else status = 'FAILED';
-
-      // Update source verification
-      source.reliabilityScore = verificationScore;
-      source.lastVerified = new Date();
-      await this.sourceRepo.save(source);
-
-      const verification: SourceVerificationDto = {
-        sourceId,
-        status,
-        verificationScore,
-        timestamp: new Date(),
-        details: `Verification completed with score: ${verificationScore}`,
-      };
-
-      // Save verification record
-      const verificationEntity = this.verificationRepo.create({
-        sourceId,
-        status,
-        score: verificationScore,
-        timestamp: new Date(),
-        method: 'automated',
-      });
-      await this.verificationRepo.save(verificationEntity);
-
-      return verification;
-    } catch (error) {
-      this.logger.error(
-        `Source verification failed for ${sourceId}: ${error.message}`,
-      );
-      throw error;
-    }
-  }
-
-  private async verifyHttpSource(source: DecentralizedSource): Promise<number> {
-    try {
-      const response = await firstValueFrom(
-        this.httpService.head(source.url, { timeout: 5000 }),
-      );
-
-      let score = 0.5; // Base score
-
-      // Check response status
-      if (response.status === 200) score += 0.2;
-
-      // Check content type
-      const contentType = response.headers['content-type'];
-      if (contentType?.includes('xml') || contentType?.includes('json'))
-        score += 0.1;
-
-      // Check security headers
-      if (response.headers['strict-transport-security']) score += 0.1;
-      if (response.headers['x-content-type-options']) score += 0.05;
-
-      // Check if HTTPS
-      if (source.url.startsWith('https://')) score += 0.05;
-
-      return Math.min(1, score);
-    } catch (error) {
-      return 0.1; // Low score for failed verification
-    }
-  }
-
-  private async verifyBlockchainSource(
-    source: DecentralizedSource,
-  ): Promise<number> {
-    try {
-      // Extract contract address from blockchain URL
-      const contractAddress = source.url
-        .replace('starknet://', '')
-        .split('/')[0];
-
-      // Verify contract exists and is accessible
-      const events = await this.blockchainService.getEvents(0);
-      const hasEvents = events.some(
-        (event) => event.contractAddress === contractAddress,
-      );
-
-      return hasEvents ? 0.9 : 0.3; // High score if contract is active
-    } catch (error) {
-      return 0.2;
-    }
-  }
-
-  private async verifyIPFSSource(source: DecentralizedSource): Promise<number> {
-    try {
-      const ipfsHash = source.url.replace('ipfs://', '');
-      const ipfsUrl = `https://ipfs.io/ipfs/${ipfsHash}`;
-
-      const response = await firstValueFrom(
-        this.httpService.head(ipfsUrl, { timeout: 10000 }),
-      );
-
-      return response.status === 200 ? 0.8 : 0.3;
-    } catch (error) {
-      return 0.2;
-    }
-  }
-
-  private async verifySocialSource(
-    source: DecentralizedSource,
-  ): Promise<number> {
-    // Social sources would require API keys and specific verification
-    return 0.6; // Default score for social sources
-  }
-}
-=======
-import { Injectable, Logger } from '@nestjs/common';
-import { HttpService } from '@nestjs/axios';
-import { InjectRepository } from '@nestjs/typeorm';
-import { Repository } from 'typeorm';
-import { firstValueFrom } from 'rxjs';
-import { EventEmitter2 } from '@nestjs/event-emitter';
-import { DecentralizedSource } from '../entities/decentralized-source.entity';
-import { NewsArticle } from '../entities/news-article.entity';
-import { ContentVerification } from '../entities/content-verification.entity';
-import {
-  DecentralizedSourceDto,
-  SourceVerificationDto,
-} from '../dto/decentralized-source.dto';
-import { BlockchainService } from 'src/blockchain/blockchain.service';
-import { RedisService } from 'src/common/module/redis/redis.service';
-
-
-export interface AggregationMetrics {
-  totalSources: number;
-  activeSources: number;
-  articlesProcessed: number;
-  verificationsPending: number;
-  averageReliabilityScore: number;
-  processingRate: number;
-}
-
-export interface NewsSourceConfig {
-  name: string;
-  url: string;
-  type: 'RSS' | 'API' | 'BLOCKCHAIN' | 'IPFS' | 'SOCIAL';
-  apiKey?: string;
-  headers?: Record<string, string>;
-  rateLimit?: number;
-  priority: number;
-  categories: string[];
-}
-
-@Injectable()
-export class DecentralizedNewsAggregatorService {
-  private readonly logger = new Logger(DecentralizedNewsAggregatorService.name);
-  private readonly processingQueue = new Map<string, Promise<any>>();
-  private readonly sourceConfigs: Map<string, NewsSourceConfig> = new Map();
-  private readonly processedArticleHashes = new Set<string>();
-
-  constructor(
-    @InjectRepository(DecentralizedSource)
-    private readonly sourceRepo: Repository<DecentralizedSource>,
-    @InjectRepository(NewsArticle)
-    private readonly articleRepo: Repository<NewsArticle>,
-    @InjectRepository(ContentVerification)
-    private readonly verificationRepo: Repository<ContentVerification>,
-    private readonly httpService: HttpService,
-    private readonly blockchainService: BlockchainService,
-    private readonly redisService: RedisService,
-    private readonly eventEmitter: EventEmitter2,
-  ) {
-    this.initializeDefaultSources();
-  }
-
-  private initializeDefaultSources(): void {
-    const defaultSources: NewsSourceConfig[] = [
-      // Traditional Crypto News
-      {
-        name: 'CoinDesk',
-        url: 'https://feeds.coindesk.com/coindesk/rss',
-        type: 'RSS',
-        priority: 9,
-        categories: ['crypto', 'finance', 'technology'],
-        rateLimit: 100,
-      },
-      {
-        name: 'Cointelegraph',
-        url: 'https://cointelegraph.com/rss',
-        type: 'RSS',
-        priority: 9,
-        categories: ['crypto', 'blockchain', 'technology'],
-        rateLimit: 100,
-      },
-      {
-        name: 'The Block',
-        url: 'https://www.theblockcrypto.com/rss.xml',
-        type: 'RSS',
-        priority: 8,
-        categories: ['crypto', 'defi', 'analysis'],
-        rateLimit: 80,
-      },
-      // Decentralized Sources
-      {
-        name: 'Mirror Protocol',
-        url: 'https://mirror.xyz/api/feed',
-        type: 'API',
-        priority: 7,
-        categories: ['crypto', 'defi', 'web3'],
-        rateLimit: 60,
-      },
-      {
-        name: 'Lens Protocol',
-        url: 'https://api.lens.dev/posts',
-        type: 'API',
-        priority: 6,
-        categories: ['social', 'web3', 'community'],
-        rateLimit: 120,
-      },
-      // Blockchain-based Sources
-      {
-        name: 'StarkNet Events',
-        url: 'starknet://events/news',
-        type: 'BLOCKCHAIN',
-        priority: 8,
-        categories: ['starknet', 'ethereum', 'l2'],
-        rateLimit: 50,
-      },
-      // IPFS Sources
-      {
-        name: 'IPFS News Archive',
-        url: 'ipfs://QmNewsHash',
-        type: 'IPFS',
-        priority: 5,
-        categories: ['decentralized', 'archive'],
-        rateLimit: 30,
-      },
-      // Social Media
-      {
-        name: 'Crypto Twitter',
-        url: 'https://api.twitter.com/2/tweets/search/recent',
-        type: 'SOCIAL',
-        priority: 6,
-        categories: ['social', 'sentiment', 'trending'],
-        rateLimit: 300,
-      },
-    ];
-
-    defaultSources.forEach((source) => {
-      this.sourceConfigs.set(source.name, source);
-    });
-  }
-
-  async aggregateFromAllSources(): Promise<NewsArticle[]> {
-    const startTime = Date.now();
-    this.logger.log('Starting decentralized news aggregation from all sources');
-
-    try {
-      const sources = await this.getActiveSources();
-      const aggregationPromises = sources.map((source) =>
-        this.aggregateFromSource(source).catch((error) => {
-          this.logger.error(
-            `Failed to aggregate from ${source.name}: ${error.message}`,
-          );
-          return [];
-        }),
-      );
-
-      const results = await Promise.all(aggregationPromises);
-      const allArticles = results.flat();
-
-      // Remove duplicates and process articles
-      const uniqueArticles = await this.deduplicateArticles(allArticles);
-      const processedArticles = await this.processArticles(uniqueArticles);
-
-      const processingTime = Date.now() - startTime;
-
-      await this.updateAggregationMetrics({
-        totalSources: sources.length,
-        activeSources: sources.filter(
-          (s) =>
-            s.lastVerified &&
-            s.lastVerified > new Date(Date.now() - 24 * 60 * 60 * 1000),
-        ).length,
-        articlesProcessed: processedArticles.length,
-        verificationsPending: await this.getPendingVerifications(),
-        averageReliabilityScore: this.calculateAverageReliability(sources),
-        processingRate: processedArticles.length / (processingTime / 1000),
-      });
-
-      this.eventEmitter.emit('news.aggregation.completed', {
-        articlesCount: processedArticles.length,
-        sourcesCount: sources.length,
-        processingTime,
-      });
-
-      this.logger.log(
-        `Aggregation completed: ${processedArticles.length} articles from ${sources.length} sources in ${processingTime}ms`,
-      );
-
-      return processedArticles;
-    } catch (error) {
-      this.logger.error(`News aggregation failed: ${error.message}`);
-      throw error;
-    }
-  }
-
-  async aggregateFromSource(
-    source: DecentralizedSource,
-  ): Promise<NewsArticle[]> {
-    const cacheKey = `news:source:${source.id}:${Math.floor(Date.now() / (5 * 60 * 1000))}`;
-    const cached = await this.redisService.get(cacheKey);
-
-    if (cached) {
-      return JSON.parse(cached);
-    }
-
-    try {
-      let articles: NewsArticle[] = [];
-
-      switch (source.type) {
-        case 'RSS':
-          articles = await this.aggregateFromRSS(source);
-          break;
-        case 'API':
-          articles = await this.aggregateFromAPI(source);
-          break;
-        case 'BLOCKCHAIN':
-          articles = await this.aggregateFromBlockchain(source);
-          break;
-        case 'IPFS':
-          articles = await this.aggregateFromIPFS(source);
-          break;
-        case 'SOCIAL':
-          articles = await this.aggregateFromSocial(source);
-          break;
-        default:
-          this.logger.warn(`Unknown source type: ${source.type}`);
-      }
-
-      // Cache results for 5 minutes
-      await this.redisService.set(cacheKey, JSON.stringify(articles), 300);
-
-      // Update source metrics
-      await this.updateSourceMetrics(source, articles.length);
-
-      return articles;
-    } catch (error) {
-      this.logger.error(
-        `Failed to aggregate from source ${source.name}: ${error.message}`,
-      );
-      await this.markSourceError(source, error.message);
-      return [];
-    }
-  }
-
-  private async aggregateFromRSS(
-    source: DecentralizedSource,
-  ): Promise<NewsArticle[]> {
-    try {
-      const response = await firstValueFrom(
-        this.httpService.get(source.url, {
-          timeout: 10000,
-          headers: {
-            'User-Agent': 'StarkPulse-NewsAggregator/1.0',
-          },
-        }),
-      );
-
-      const articles = await this.parseRSSContent(response.data, source);
-      return articles;
-    } catch (error) {
-      throw new Error(`RSS aggregation failed: ${error.message}`);
-    }
-  }
-
-  private async aggregateFromAPI(
-    source: DecentralizedSource,
-  ): Promise<NewsArticle[]> {
-    try {
-      const config = this.sourceConfigs.get(source.name);
-      const headers = {
-        'User-Agent': 'StarkPulse-NewsAggregator/1.0',
-        ...config?.headers,
-      };
-
-      if (config?.apiKey) {
-        headers['Authorization'] = `Bearer ${config.apiKey}`;
-      }
-
-      const response = await firstValueFrom(
-        this.httpService.get(source.url, {
-          timeout: 15000,
-          headers,
-        }),
-      );
-
-      return this.parseAPIResponse(response.data, source);
-    } catch (error) {
-      throw new Error(`API aggregation failed: ${error.message}`);
-    }
-  }
-
-  private async aggregateFromBlockchain(
-    source: DecentralizedSource,
-  ): Promise<NewsArticle[]> {
-    try {
-      // Extract contract address and event type from blockchain URL
-      const urlParts = source.url.replace('starknet://', '').split('/');
-      const contractAddress = urlParts[0];
-      const eventType = urlParts[1] || 'NewsPublished';
-
-      const events = await this.blockchainService.getEvents(0); // Get recent events
-      const newsEvents = events.filter(
-        (event) =>
-          event.contractAddress === contractAddress &&
-          event.eventName === eventType,
-      );
-
-      const articles: NewsArticle[] = [];
-      for (const event of newsEvents) {
-        const article = await this.parseBlockchainEvent(event, source);
-        if (article) {
-          articles.push(article);
-        }
-      }
-
-      return articles;
-    } catch (error) {
-      throw new Error(`Blockchain aggregation failed: ${error.message}`);
-    }
-  }
-
-  private async aggregateFromIPFS(
-    source: DecentralizedSource,
-  ): Promise<NewsArticle[]> {
-    try {
-      // Extract IPFS hash from URL
-      const ipfsHash = source.url.replace('ipfs://', '');
-      const ipfsUrl = `https://ipfs.io/ipfs/${ipfsHash}`;
-
-      const response = await firstValueFrom(
-        this.httpService.get(ipfsUrl, {
-          timeout: 20000,
-        }),
-      );
-
-      return this.parseIPFSContent(response.data, source);
-    } catch (error) {
-      throw new Error(`IPFS aggregation failed: ${error.message}`);
-    }
-  }
-
-  private async aggregateFromSocial(
-    source: DecentralizedSource,
-  ): Promise<NewsArticle[]> {
-    try {
-      const config = this.sourceConfigs.get(source.name);
-      if (!config?.apiKey) {
-        throw new Error('API key required for social media sources');
-      }
-
-      // Implement Twitter/social media specific logic
-      const query = this.buildSocialMediaQuery(source.categories || []);
-      const response = await firstValueFrom(
-        this.httpService.get(source.url, {
-          timeout: 10000,
-          headers: {
-            Authorization: `Bearer ${config.apiKey}`,
-          },
-          params: {
-            query,
-            max_results: 100,
-            'tweet.fields': 'created_at,public_metrics,context_annotations',
-          },
-        }),
-      );
-
-      return this.parseSocialMediaResponse(response.data, source);
-    } catch (error) {
-      throw new Error(`Social media aggregation failed: ${error.message}`);
-    }
-  }
-
-  private async parseRSSContent(
-    rssData: string,
-    source: DecentralizedSource,
-  ): Promise<NewsArticle[]> {
-    // Simplified RSS parsing - in production, use a proper RSS parser
-    const articles: NewsArticle[] = [];
-
-    // This is a simplified implementation - would use xml2js or similar
-    const itemMatches = rssData.match(/<item>(.*?)<\/item>/gs) || [];
-
-    for (const itemMatch of itemMatches.slice(0, 20)) {
-      // Limit to 20 articles
-      try {
-        const title = this.extractTagContent(itemMatch, 'title');
-        const description = this.extractTagContent(itemMatch, 'description');
-        const link = this.extractTagContent(itemMatch, 'link');
-        const pubDate = this.extractTagContent(itemMatch, 'pubDate');
-
-        if (title && description && link) {
-          const article = this.createNewsArticle({
-            title: this.cleanHtml(title),
-            content: this.cleanHtml(description),
-            url: link,
-            source: source.name,
-            publishedAt: pubDate ? new Date(pubDate) : new Date(),
-            category: Array.isArray(source.categories) ? source.categories[0] : (source.categories || 'general'),
-          });
-
-          articles.push(article);
-        }
-      } catch (error) {
-        this.logger.warn(`Failed to parse RSS item: ${error.message}`);
-      }
-    }
-
-    return articles;
-  }
-
-  private async parseAPIResponse(
-    data: any,
-    source: DecentralizedSource,
-  ): Promise<NewsArticle[]> {
-    const articles: NewsArticle[] = [];
-
-    // Handle different API response formats
-    let items = data.articles || data.posts || data.data || data.items || [];
-    if (!Array.isArray(items)) {
-      items = [data];
-    }
-
-    for (const item of items.slice(0, 50)) {
-      // Limit to 50 articles
-      try {
-        const article = this.createNewsArticle({
-          title: item.title || item.name || item.subject || 'Untitled',
-          content:
-            item.description || item.content || item.body || item.text || '',
-          url:
-            item.url ||
-            item.link ||
-            item.permalink ||
-            `${source.url}/${item.id}`,
-          source: source.name,
-          author: item.author?.name || item.author || item.creator || 'Unknown',
-          publishedAt:
-            item.published_at || item.created_at || item.date || new Date(),
-          imageUrl: item.image || item.featured_image || item.thumbnail,
-          category: Array.isArray(source.categories) ? source.categories[0] : (source.categories || 'general'),
-        });
-
-        articles.push(article);
-      } catch (error) {
-        this.logger.warn(`Failed to parse API item: ${error.message}`);
-      }
-    }
-
-    return articles;
-  }
-
-  private async parseBlockchainEvent(
-    event: any,
-    source: DecentralizedSource,
-  ): Promise<NewsArticle | null> {
-    try {
-      // Parse blockchain event data for news content
-      const eventData = event.returnValues || event.data || {};
-
-      return this.createNewsArticle({
-        title: eventData.title || `Blockchain News Event #${event.blockNumber}`,
-        content:
-          eventData.content ||
-          eventData.description ||
-          'Blockchain-verified news content',
-        url: `https://starkscan.co/tx/${event.transactionHash}`,
-        source: source.name,
-        author: eventData.author || 'Blockchain',
-        publishedAt: new Date(event.timestamp * 1000),
-        categories: source.categories || ['blockchain'],
-        metadata: {
-          blockNumber: event.blockNumber,
-          transactionHash: event.transactionHash,
-          verified: true,
-        },
-      });
-    } catch (error) {
-      this.logger.warn(`Failed to parse blockchain event: ${error.message}`);
-      return null;
-    }
-  }
-
-  private async parseIPFSContent(
-    data: any,
-    source: DecentralizedSource,
-  ): Promise<NewsArticle[]> {
-    const articles: NewsArticle[] = [];
-
-    try {
-      const content = typeof data === 'string' ? JSON.parse(data) : data;
-      const items = Array.isArray(content) ? content : [content];
-
-      for (const item of items.slice(0, 30)) {
-        // Limit to 30 articles
-        const article = this.createNewsArticle({
-          title: item.title || 'IPFS News Item',
-          content: item.content || item.description || '',
-          url: item.url || `${source.url}#${item.id}`,
-          source: source.name,
-          author: item.author || 'IPFS',
-          publishedAt: item.timestamp ? new Date(item.timestamp) : new Date(),
-          categories: source.categories || ['decentralized'],
-          metadata: {
-            ipfsHash: source.url.replace('ipfs://', ''),
-            decentralized: true,
-          },
-        });
-
-        articles.push(article);
-      }
-    } catch (error) {
-      this.logger.warn(`Failed to parse IPFS content: ${error.message}`);
-    }
-
-    return articles;
-  }
-
-  private async parseSocialMediaResponse(
-    data: any,
-    source: DecentralizedSource,
-  ): Promise<NewsArticle[]> {
-    const articles: NewsArticle[] = [];
-    const tweets = data.data || [];
-
-    for (const tweet of tweets.slice(0, 50)) {
-      // Limit to 50 tweets
-      try {
-        const article = this.createNewsArticle({
-          title: `Social Media Post: ${tweet.text.substring(0, 100)}...`,
-          content: tweet.text,
-          url: `https://twitter.com/user/status/${tweet.id}`,
-          source: source.name,
-          author: tweet.author_id || 'Social Media User',
-          publishedAt: new Date(tweet.created_at),
-          categories: source.categories || ['social'],
-          metadata: {
-            engagement: tweet.public_metrics,
-            social: true,
-            platform: 'twitter',
-          },
-        });
-
-        articles.push(article);
-      } catch (error) {
-        this.logger.warn(`Failed to parse social media item: ${error.message}`);
-      }
-    }
-
-    return articles;
-  }
-
-  private createNewsArticle(data: Partial<NewsArticle>): NewsArticle {
-    const article = new NewsArticle();
-
-    article.id = this.generateArticleId(data.url!, data.title!);
-    article.title = data.title!;
-    article.content = data.content!;
-    article.url = data.url!;
-    article.source = data.source!;
-    article.author = data.author || 'Unknown';
-    article.publishedAt = data.publishedAt || new Date();
-    article.imageUrl = data.imageUrl;
-    article.category = Array.isArray(data.category)
-      ? data.category[0]
-      : 'general';
-    article.tags = Array.isArray(data.category)
-      ? data.category
-      : typeof data.category === 'string'
-      ? [data.category]
-      : [];
-    article.metadata = data.metadata || {};
-    article.language = 'en';
-
-    return article;
-  }
-
-  private async deduplicateArticles(
-    articles: NewsArticle[],
-  ): Promise<NewsArticle[]> {
-    const seen = new Set<string>();
-    const unique: NewsArticle[] = [];
-
-    for (const article of articles) {
-      const hash = this.generateContentHash(article);
-
-      if (!seen.has(hash) && !this.processedArticleHashes.has(hash)) {
-        seen.add(hash);
-        this.processedArticleHashes.add(hash);
-        unique.push(article);
-      }
-    }
-
-    // Clean up old hashes to prevent memory bloat
-    if (this.processedArticleHashes.size > 10000) {
-      const hashArray = Array.from(this.processedArticleHashes);
-      this.processedArticleHashes.clear();
-      hashArray
-        .slice(-5000)
-        .forEach((hash) => this.processedArticleHashes.add(hash));
-    }
-
-    return unique;
-  }
-
-  private async processArticles(
-    articles: NewsArticle[],
-  ): Promise<NewsArticle[]> {
-    // This would integrate with sentiment analysis, categorization, etc.
-    return articles;
-  }
-
-  private async getActiveSources(): Promise<DecentralizedSource[]> {
-    return this.sourceRepo.find({
-      where: { isActive: true },
-      order: { createdAt: 'DESC' }, // Replace 'createdAt' with a valid sortable field from your entity
-    });
-  }
-
-  private generateArticleId(url: string, title: string): string {
-    const hash = require('crypto').createHash('md5');
-    hash.update(url + title);
-    return hash.digest('hex');
-  }
-
-  private generateContentHash(article: NewsArticle): string {
-    const hash = require('crypto').createHash('md5');
-    hash.update(article.title + article.content.substring(0, 500));
-    return hash.digest('hex');
-  }
-
-  private extractTagContent(xml: string, tag: string): string {
-    const regex = new RegExp(`<${tag}[^>]*>(.*?)</${tag}>`, 'is');
-    const match = xml.match(regex);
-    return match ? match[1].trim() : '';
-  }
-
-  private cleanHtml(html: string): string {
-    return html.replace(/<[^>]*>/g, '').trim();
-  }
-
-  private buildSocialMediaQuery(categories: string[]): string {
-    const keywords = [
-      'crypto',
-      'blockchain',
-      'DeFi',
-      'Web3',
-      'StarkNet',
-      'Ethereum',
-      ...categories,
-    ];
-    return keywords.map((k) => `"${k}"`).join(' OR ');
-  }
-
-  private async updateSourceMetrics(
-    source: DecentralizedSource,
-    articleCount: number,
-  ): Promise<void> {
-    source.lastFetched = new Date();
-    source.articleCount = (source.articleCount || 0) + articleCount;
-    await this.sourceRepo.save(source);
-  }
-
-  private async markSourceError(
-    source: DecentralizedSource,
-    error: string,
-  ): Promise<void> {
-    source.lastError = error;
-    source.errorsCount = (source.errorsCount || 0) + 1;
-    source.lastFetched = new Date();
-    await this.sourceRepo.save(source);
-  }
-
-  private async updateAggregationMetrics(
-    metrics: AggregationMetrics,
-  ): Promise<void> {
-    await this.redisService.set(
-      'news:aggregation:metrics',
-      JSON.stringify(metrics),
-      3600,
-    );
-  }
-
-  private async getPendingVerifications(): Promise<number> {
-    return this.verificationRepo.count({
-      where: { status: 'PENDING' },
-    });
-  }
-
-  private calculateAverageReliability(sources: DecentralizedSource[]): number {
-    if (sources.length === 0) return 0;
-    const total = sources.reduce(
-      (sum, source) => sum + (source.reliabilityScore || 0),
-      0,
-    );
-    return total / sources.length;
-  }
-
-  async getAggregationMetrics(): Promise<AggregationMetrics> {
-    const cached = await this.redisService.get('news:aggregation:metrics');
-    if (cached) {
-      return JSON.parse(cached);
-    }
-
-    // Return default metrics if no cached data
-    return {
-      totalSources: 0,
-      activeSources: 0,
-      articlesProcessed: 0,
-      verificationsPending: 0,
-      averageReliabilityScore: 0,
-      processingRate: 0,
-    };
-  }
-
-  async addDecentralizedSource(
-    sourceDto: DecentralizedSourceDto,
-  ): Promise<DecentralizedSource> {
-    const source = this.sourceRepo.create({
-      ...sourceDto,
-      isActive: true,
-      createdAt: new Date(),
-      updatedAt: new Date(),
-    });
-
-    const savedSource = await this.sourceRepo.save(source);
-
-    // Add to source configs for processing
-    this.sourceConfigs.set(savedSource.name, {
-      name: savedSource.name,
-      url: savedSource.url,
-      type: savedSource.type,
-      priority: 5, // Default priority
-      categories: savedSource.categories || ['general'],
-    });
-
-    this.eventEmitter.emit('news.source.added', savedSource);
-
-    return savedSource;
-  }
-
-  async verifySource(sourceId: string): Promise<SourceVerificationDto> {
-    const source = await this.sourceRepo.findOne({ where: { id: sourceId } });
-    if (!source) {
-      throw new Error(`Source not found: ${sourceId}`);
-    }
-
-    try {
-      // Perform verification based on source type
-      let verificationScore = 0;
-      let status: 'VERIFIED' | 'PENDING' | 'FAILED' | 'FLAGGED' = 'PENDING';
-
-      switch (source.type) {
-        case 'RSS':
-        case 'API':
-          verificationScore = await this.verifyHttpSource(source);
-          break;
-        case 'BLOCKCHAIN':
-          verificationScore = await this.verifyBlockchainSource(source);
-          break;
-        case 'IPFS':
-          verificationScore = await this.verifyIPFSSource(source);
-          break;
-        case 'SOCIAL':
-          verificationScore = await this.verifySocialSource(source);
-          break;
-      }
-
-      if (verificationScore >= 0.8) status = 'VERIFIED';
-      else if (verificationScore >= 0.5) status = 'PENDING';
-      else if (verificationScore < 0.3) status = 'FLAGGED';
-      else status = 'FAILED';
-
-      // Update source verification
-      source.reliabilityScore = verificationScore;
-      source.lastVerified = new Date();
-      await this.sourceRepo.save(source);
-
-      const verification: SourceVerificationDto = {
-        sourceId,
-        status,
-        verificationScore,
-      };
-
-      // Save verification record
-      const verificationEntity = this.verificationRepo.create({
-        source: source, // assuming 'source' is the correct relation property
-        status: status === 'VERIFIED' ? 'VALID'
-              : status === 'FLAGGED' ? 'SUSPICIOUS'
-              : status === 'FAILED' ? 'INVALID'
-              : 'PENDING',
-        score: verificationScore,
-        timestamp: new Date(),
-        method: 'automated',
-      });
-      await this.verificationRepo.save(verificationEntity);
-
-      return verification;
-    } catch (error) {
-      this.logger.error(
-        `Source verification failed for ${sourceId}: ${error.message}`,
-      );
-      throw error;
-    }
-  }
-
-  private async verifyHttpSource(source: DecentralizedSource): Promise<number> {
-    try {
-      const response = await firstValueFrom(
-        this.httpService.head(source.url, { timeout: 5000 }),
-      );
-
-      let score = 0.5; // Base score
-
-      // Check response status
-      if (response.status === 200) score += 0.2;
-
-      // Check content type
-      const contentType = response.headers['content-type'];
-      if (contentType?.includes('xml') || contentType?.includes('json'))
-        score += 0.1;
-
-      // Check security headers
-      if (response.headers['strict-transport-security']) score += 0.1;
-      if (response.headers['x-content-type-options']) score += 0.05;
-
-      // Check if HTTPS
-      if (source.url.startsWith('https://')) score += 0.05;
-
-      return Math.min(1, score);
-    } catch (error) {
-      return 0.1; // Low score for failed verification
-    }
-  }
-
-  private async verifyBlockchainSource(
-    source: DecentralizedSource,
-  ): Promise<number> {
-    try {
-      // Extract contract address from blockchain URL
-      const contractAddress = source.url
-        .replace('starknet://', '')
-        .split('/')[0];
-
-      // Verify contract exists and is accessible
-      const events = await this.blockchainService.getEvents(0);
-      const hasEvents = events.some(
-        (event) => event.contractAddress === contractAddress,
-      );
-
-      return hasEvents ? 0.9 : 0.3; // High score if contract is active
-    } catch (error) {
-      return 0.2;
-    }
-  }
-
-  private async verifyIPFSSource(source: DecentralizedSource): Promise<number> {
-    try {
-      const ipfsHash = source.url.replace('ipfs://', '');
-      const ipfsUrl = `https://ipfs.io/ipfs/${ipfsHash}`;
-
-      const response = await firstValueFrom(
-        this.httpService.head(ipfsUrl, { timeout: 10000 }),
-      );
-
-      return response.status === 200 ? 0.8 : 0.3;
-    } catch (error) {
-      return 0.2;
-    }
-  }
-
-  private async verifySocialSource(
-    source: DecentralizedSource,
-  ): Promise<number> {
-    // Social sources would require API keys and specific verification
-    return 0.6; // Default score for social sources
-  }
-}
->>>>>>> 07899781
+}