--- conflicted
+++ resolved
@@ -1,4 +1,4 @@
-<<<<<<< HEAD
+
 import { Module } from '@nestjs/common';
 import { JwtModule } from '@nestjs/jwt';
 import { ConfigModule } from '../config/config.module';
@@ -33,37 +33,4 @@
   providers: [AuthService, WalletAuthService, WalletAuthGuard, TokenAuthStrategy],
   exports: [AuthService, WalletAuthService, WalletAuthGuard],
 })
-export class AuthModule {}
-=======
-import { Module } from '@nestjs/common';
-import { JwtModule } from '@nestjs/jwt';
-import { ConfigModule } from '../config/config.module';
-import { UsersModule } from '../users/users.module';
-import { AuthService } from './auth.service';
-import { AuthController } from './auth.controller';
-import { WalletAuthService } from './services/wallet-auth.service';
-import { WalletAuthController } from './controllers/wallet-auth.controller';
-import { WalletAuthGuard } from './guards/wallet-auth.guard';
-import { ConfigService } from '../config/config.service';
-import { RedisModule } from '../common/module/redis/redis.module';
-
-@Module({
-  imports: [
-    ConfigModule,
-    UsersModule,
-    RedisModule,
-    JwtModule.registerAsync({
-      imports: [ConfigModule],
-      useFactory: async (configService: ConfigService) => ({
-        secret: configService.jwtSecret,
-        signOptions: { expiresIn: '1h' },
-      }),
-      inject: [ConfigService],
-    }),
-  ],
-  controllers: [AuthController, WalletAuthController],
-  providers: [AuthService, WalletAuthService, WalletAuthGuard],
-  exports: [AuthService, WalletAuthService, WalletAuthGuard],
-})
-export class AuthModule {}
->>>>>>> a6c67e07
+export class AuthModule {}