--- conflicted
+++ resolved
@@ -8,19 +8,14 @@
   private readonly logger = new Logger(StarknetService.name);
   private provider: Provider;
 
-  constructor(private readonly configService: ConfigService) {
+  constructor(private configService: ConfigService) {
     this.initializeProvider();
   }
 
   private initializeProvider(): void {
     try {
       const providerUrl = this.configService.get<string>('STARKNET_NODE_URL');
-<<<<<<< HEAD
-      const network = this.configService.get<string>('STARKNET_NETWORK');
-
-=======
       const network = this.configService.get<string>('STARKNET_NETWORK', 'testnet');
->>>>>>> 719e74e2
       this.provider = new RpcProvider({
         nodeUrl: providerUrl,
         chainId: network === 'mainnet'
@@ -152,8 +147,6 @@
 
     return events;
   }
-<<<<<<< HEAD
-=======
 
   getUserTokens(walletAddress: string) {
     this.logger.log(`Getting tokens for wallet ${walletAddress}`);
@@ -198,5 +191,4 @@
       throw error;
     }
   }
->>>>>>> 719e74e2
 }