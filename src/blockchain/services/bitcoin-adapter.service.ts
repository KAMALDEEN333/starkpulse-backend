--- conflicted
+++ resolved
@@ -1,4 +1,3 @@
-<<<<<<< HEAD
 import { Injectable, Logger } from '@nestjs/common';
 import { BlockchainAdapter } from '../interfaces/blockchain-adapter.interface';
 import { Chain } from '../enums/chain.enum';
@@ -11,14 +10,31 @@
   private client: Client;
 
   constructor() {
-    this.client = new Client({
-      host: process.env.BITCOIN_RPC_HOST
-        ? `${process.env.BITCOIN_RPC_HOST}:${process.env.BITCOIN_RPC_PORT || 8332}`
-        : `localhost:${process.env.BITCOIN_RPC_PORT || 8332}`,
-      username: process.env.BITCOIN_RPC_USER || 'user',
-      password: process.env.BITCOIN_RPC_PASSWORD || 'password',
-      // The 'port' property is not supported in ClientConfig, so include it in the host string if needed
-    });
+    // Prefer explicit port if provided, but fallback to host:port string if only host is given
+    if (process.env.BITCOIN_RPC_HOST && process.env.BITCOIN_RPC_PORT) {
+      this.client = new Client({
+        host: process.env.BITCOIN_RPC_HOST,
+        port: parseInt(process.env.BITCOIN_RPC_PORT),
+        username: process.env.BITCOIN_RPC_USER || 'user',
+        password: process.env.BITCOIN_RPC_PASSWORD || 'password',
+      });
+    } else if (process.env.BITCOIN_RPC_HOST) {
+      // If only host is provided, assume default port 8332
+      this.client = new Client({
+        host: process.env.BITCOIN_RPC_HOST,
+        port: 8332,
+        username: process.env.BITCOIN_RPC_USER || 'user',
+        password: process.env.BITCOIN_RPC_PASSWORD || 'password',
+      });
+    } else {
+      // Default to localhost:8332
+      this.client = new Client({
+        host: 'localhost',
+        port: 8332,
+        username: process.env.BITCOIN_RPC_USER || 'user',
+        password: process.env.BITCOIN_RPC_PASSWORD || 'password',
+      });
+    }
   }
 
   async getBlockNumber(): Promise<number> {
@@ -65,70 +81,4 @@
       throw error;
     }
   }
-=======
-import { Injectable, Logger } from '@nestjs/common';
-import { BlockchainAdapter } from '../interfaces/blockchain-adapter.interface';
-import { Chain } from '../enums/chain.enum';
-import Client from 'bitcoin-core';
-
-@Injectable()
-export class BitcoinAdapterService implements BlockchainAdapter {
-  readonly chain = Chain.Bitcoin;
-  private readonly logger = new Logger(BitcoinAdapterService.name);
-  private client: Client;
-
-  constructor() {
-    this.client = new Client({
-      host: process.env.BITCOIN_RPC_HOST || 'localhost',
-      port: process.env.BITCOIN_RPC_PORT ? parseInt(process.env.BITCOIN_RPC_PORT) : 8332,
-      username: process.env.BITCOIN_RPC_USER || 'user',
-      password: process.env.BITCOIN_RPC_PASSWORD || 'password',
-    });
-  }
-
-  async getBlockNumber(): Promise<number> {
-    try {
-      return await this.client.command('getblockcount');
-    } catch (error) {
-      this.logger.error('Failed to get block number', error);
-      throw error;
-    }
-  }
-
-  async getContract(): Promise<any> {
-    throw new Error('Contracts are not supported on Bitcoin');
-  }
-
-  async callContractMethod(): Promise<any> {
-    throw new Error('Contracts are not supported on Bitcoin');
-  }
-
-  async executeContractMethod(): Promise<any> {
-    throw new Error('Contracts are not supported on Bitcoin');
-  }
-
-  async getEvents(): Promise<any[]> {
-    throw new Error('Events are not supported on Bitcoin');
-  }
-
-  async getTransaction(txHash: string): Promise<any> {
-    try {
-      return await this.client.command('getrawtransaction', txHash, true);
-    } catch (error) {
-      this.logger.error('Failed to get transaction', error);
-      throw error;
-    }
-  }
-
-  async getAccount(address: string): Promise<any> {
-    try {
-      // Bitcoin does not have accounts, but we can get balance for an address using an explorer or indexer
-      // Here, we just return the address (real implementation would require an indexer or third-party API)
-      return { address, balance: null };
-    } catch (error) {
-      this.logger.error('Failed to get account', error);
-      throw error;
-    }
-  }
->>>>>>> 07899781
-} +}