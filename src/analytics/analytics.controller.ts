--- conflicted
+++ resolved
@@ -1,10 +1,7 @@
 import { Controller, Get, Param, NotFoundException } from '@nestjs/common';
 import { AnalyticsService } from './analytics.service';
-<<<<<<< HEAD
 import { AnalyticsResponseDto } from './dto/analytics-response.dto';
-=======
 import { ApiTags, ApiBearerAuth, ApiOperation, ApiResponse, ApiParam } from '@nestjs/swagger';
->>>>>>> f31e8b29
 
 @ApiTags('Analytics')
 @ApiBearerAuth()
@@ -13,7 +10,6 @@
   constructor(private readonly analyticsService: AnalyticsService) {}
 
   @Get(':userId')
-<<<<<<< HEAD
   async getAnalytics(
     @Param('userId') userId: string,
   ): Promise<AnalyticsResponseDto> {
@@ -24,7 +20,6 @@
       );
     }
     return result;
-=======
   @ApiOperation({ summary: 'Get user analytics', description: 'Returns analytics data for a specific user.' })
   @ApiParam({ name: 'userId', description: 'User ID (number)' })
   @ApiResponse({ status: 200, description: 'User analytics', example: { userId: 42, totalTrades: 100, bestAsset: 'ETH', bestReturn: 0.25 } })
@@ -33,6 +28,5 @@
   @ApiResponse({ status: 500, description: 'Internal server error' })
   getUserAnalytics(@Param('userId') userId: string) {
     return this.analyticsService.getAnalytics(Number(userId));
->>>>>>> f31e8b29
   }
 }